--- conflicted
+++ resolved
@@ -76,7 +76,6 @@
     ValkeyModuleCtx *ctx, IndexSchema *index_schema,
     const data_model::IndexSchema &index_schema_proto,
     const data_model::Attribute &attribute,
-    const data_model::IndexSchema *index_schema_proto,
     std::optional<SupplementalContentChunkIter> iter) {
   const auto &index = attribute.index();
   switch (index.index_type_case()) {
@@ -87,14 +86,9 @@
       return std::make_shared<indexes::Numeric>(index.numeric_index());
     }
     case data_model::Index::IndexTypeCase::kTextIndex: {
-<<<<<<< HEAD
       // Create the TextIndexSchema if this is the first Text index we're seeing
       if (!index_schema->GetTextIndexSchema()) {
         index_schema->CreateTextIndexSchema(index_schema_proto);
-=======
-      if (!index_schema->GetTextIndexSchema()) {
-        index_schema->CreateTextIndexSchema();
->>>>>>> 95d39678
       }
       return std::make_shared<indexes::Text>(
           index.text_index(), index_schema->GetTextIndexSchema());
@@ -187,13 +181,8 @@
   if (!skip_attributes) {
     for (const auto &attribute : index_schema_proto.attributes()) {
       VMSDK_ASSIGN_OR_RETURN(std::shared_ptr<indexes::IndexBase> index,
-<<<<<<< HEAD
                              IndexFactory(ctx, res.get(), index_schema_proto,
                                           attribute, std::nullopt));
-=======
-                             IndexFactory(ctx, res.get(), attribute,
-                                          &index_schema_proto, std::nullopt));
->>>>>>> 95d39678
       VMSDK_RETURN_IF_ERROR(
           res->AddIndex(attribute.alias(), attribute.identifier(), index));
     }
@@ -219,11 +208,6 @@
       attribute_data_type_(std::move(attribute_data_type)),
       name_(std::string(index_schema_proto.name())),
       db_num_(index_schema_proto.db_num()),
-      language_(index_schema_proto.language()),
-      punctuation_(index_schema_proto.punctuation()),
-      with_offsets_(index_schema_proto.with_offsets()),
-      stop_words_(index_schema_proto.stop_words().begin(),
-                  index_schema_proto.stop_words().end()),
       mutations_thread_pool_(mutations_thread_pool),
       time_sliced_mutex_(CreateMrmwMutexOptions()) {
   ValkeyModule_SelectDb(detached_ctx_.get(), db_num_);
@@ -871,13 +855,6 @@
       subscribed_key_prefixes_.begin(), subscribed_key_prefixes_.end());
   index_schema_proto->set_attribute_data_type(attribute_data_type_->ToProto());
 
-  // Always serialize text configurations from stored members
-  index_schema_proto->set_language(language_);
-  index_schema_proto->set_punctuation(punctuation_);
-  index_schema_proto->set_with_offsets(with_offsets_);
-  index_schema_proto->mutable_stop_words()->Assign(stop_words_.begin(),
-                                                   stop_words_.end());
-
   auto stats = index_schema_proto->mutable_stats();
   stats->set_documents_count(stats_.document_cnt);
   std::transform(
@@ -885,15 +862,18 @@
       google::protobuf::RepeatedPtrFieldBackInserter(
           index_schema_proto->mutable_attributes()),
       [](const auto &attribute) { return *attribute.second.ToProto(); });
+  
   // Text-specific properties
   if (text_index_schema_) {
-    index_schema_proto->set_language(text_index_schema_->language_);
-    index_schema_proto->set_punctuation(text_index_schema_->punctuation_);
-    index_schema_proto->set_with_offsets(text_index_schema_->with_offsets_);
+    index_schema_proto->set_language(text_index_schema_->GetLanguage());
+    index_schema_proto->set_punctuation(text_index_schema_->GetPunctuationString());
+    index_schema_proto->set_with_offsets(text_index_schema_->GetWithOffsets());
+    auto stop_words = text_index_schema_->GetStopWordsSet();
     index_schema_proto->mutable_stop_words()->Add(
-        text_index_schema_->stop_words_.begin(),
-        text_index_schema_->stop_words_.end());
-  }
+        stop_words.begin(),
+        stop_words.end());
+  }
+
   return index_schema_proto;
 }
 
@@ -991,17 +971,10 @@
                 SUPPLEMENTAL_CONTENT_INDEX_CONTENT) {
       auto &attribute =
           supplemental_content->index_content_header().attribute();
-<<<<<<< HEAD
       VMSDK_ASSIGN_OR_RETURN(
           std::shared_ptr<indexes::IndexBase> index,
           IndexFactory(ctx, index_schema.get(), *index_schema_proto, attribute,
                        supplemental_iter.IterateChunks()));
-=======
-      VMSDK_ASSIGN_OR_RETURN(std::shared_ptr<indexes::IndexBase> index,
-                             IndexFactory(ctx, index_schema.get(), attribute,
-                                          index_schema_proto.get(),
-                                          supplemental_iter.IterateChunks()));
->>>>>>> 95d39678
       VMSDK_RETURN_IF_ERROR(index_schema->AddIndex(
           attribute.alias(), attribute.identifier(), index));
     } else if (ABSL_PREDICT_TRUE(!skip_loading_index_data) &&
