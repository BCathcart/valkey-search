--- conflicted
+++ resolved
@@ -28,39 +28,6 @@
 
 absl::StatusOr<bool> Text::AddRecord(const InternedStringPtr& key,
                                      absl::string_view data) {
-<<<<<<< HEAD
-  // TODO: Replace this tokenizing with the proper lexer functionality when it's
-  // implemented
-  int prev_pos = 0;
-  uint32_t position = 0;
-
-  for (int i = 0; i <= data.size(); i++) {
-    if (i == data.size() || data[i] == ' ') {
-      if (i > prev_pos) {
-        absl::string_view word = data.substr(prev_pos, i - prev_pos);
-        text_index_schema_->text_index_->prefix_.Mutate(
-            word,
-            [&](std::optional<std::shared_ptr<text::Postings>> existing)
-                -> std::optional<std::shared_ptr<text::Postings>> {
-              std::shared_ptr<text::Postings> postings;
-              if (existing.has_value()) {
-                postings = existing.value();
-              } else {
-                // Create new Postings object with schema configuration
-                bool save_positions = text_index_schema_->with_offsets_;
-                uint8_t num_text_fields = text_index_schema_->num_text_fields_;
-                postings = std::make_shared<text::Postings>(save_positions,
-                                                            num_text_fields);
-              }
-
-              // Add the key and position to postings
-              postings->InsertPosting(key, text_field_number_, position);
-              return postings;
-            });
-        position++;
-      }
-      prev_pos = i + 1;
-=======
   valkey_search::indexes::text::Lexer lexer;
 
   auto tokens =
@@ -71,14 +38,13 @@
   if (!tokens.ok()) {
     if (tokens.status().code() == absl::StatusCode::kInvalidArgument) {
       return false;  // UTF-8 errors → hash_indexing_failures
->>>>>>> 95d39678
     }
     return tokens.status();
   }
 
   for (uint32_t position = 0; position < tokens->size(); ++position) {
     const auto& token = (*tokens)[position];
-    text_index_schema_->text_index_->prefix_.Mutate(
+    text_index_schema_->GetTextIndex()->prefix_.Mutate(
         token,
         [&](std::optional<std::shared_ptr<text::Postings>> existing)
             -> std::optional<std::shared_ptr<text::Postings>> {
@@ -88,7 +54,7 @@
           } else {
             // Create new Postings object with schema configuration
             bool save_positions = text_index_schema_->GetWithOffsets();
-            uint8_t num_text_fields = text_index_schema_->num_text_fields_;
+            uint8_t num_text_fields = text_index_schema_->GetNumTextFields();
             postings = std::make_shared<text::Postings>(save_positions,
                                                         num_text_fields);
           }
@@ -116,7 +82,6 @@
   return 0;
 }
 
-<<<<<<< HEAD
 bool Text::IsTracked(const InternedStringPtr& key) const {
   // TODO
   return false;
@@ -124,12 +89,6 @@
 
 uint64_t Text::GetRecordCount() const {
   // TODO: keep track of number of keys indexed for this attribute
-=======
-bool Text::IsTracked(const InternedStringPtr& key) const { return false; }
-
-uint64_t Text::GetRecordCount() const {
-  // TODO: Implement proper record count tracking when key management is added
->>>>>>> 95d39678
   return 0;
 }
 
@@ -146,31 +105,13 @@
 // and for multi sub query operations (with AND/OR). This should be implemented
 // as part of either Inline support OR multi sub query search.
 size_t Text::CalculateSize(const query::TextPredicate& predicate) const {
-<<<<<<< HEAD
-  switch (predicate.GetOperation()) {
-    case query::TextPredicate::Operation::kExact: {
-      // TODO: Handle phrase matching.
-      auto word = predicate.GetTextString();
-      if (word.empty()) return 0;
-      auto iter =
-          text_index_schema_->text_index_->prefix_.GetWordIterator(word);
-      auto target_posting = iter.GetTarget();
-      return target_posting->GetKeyCount();
-    }
-    default:
-      CHECK(false) << "Unsupported TextPredicate operation: "
-                   << static_cast<int>(predicate.GetOperation());
-      return 0;
-  }
-=======
   return 0;
->>>>>>> 95d39678
 }
 
 std::unique_ptr<Text::EntriesFetcher> Text::Search(
     const query::TextPredicate& predicate, bool negate) const {
   auto fetcher = std::make_unique<EntriesFetcher>(
-      CalculateSize(predicate), text_index_schema_->text_index_,
+      CalculateSize(predicate), text_index_schema_->GetTextIndex(),
       negate ? &untracked_keys_ : nullptr);
   fetcher->predicate_ = &predicate;
   // TODO : We only support single field queries for now. Change below when we
@@ -182,22 +123,6 @@
 size_t Text::EntriesFetcher::Size() const { return size_; }
 
 std::unique_ptr<EntriesFetcherIteratorBase> Text::EntriesFetcher::Begin() {
-<<<<<<< HEAD
-  switch (operation_) {
-    case query::TextPredicate::Operation::kExact: {
-      auto iter = text_index_->prefix_.GetWordIterator(data_);
-      std::vector<WordIterator> iterVec = {iter};
-      bool slop = 0;
-      bool in_order = true;
-      auto itr = std::make_unique<text::PhraseIterator>(iterVec, slop, in_order, field_mask_, untracked_keys_);
-      itr->Next();
-      return itr;
-    }
-    default:
-      CHECK(false) << "Unsupported TextPredicate operation: "
-                   << static_cast<int>(operation_);
-      return nullptr;
-=======
   if (auto term = dynamic_cast<const query::TermPredicate*>(predicate_)) {
     auto iter = text_index_->prefix_.GetWordIterator(term->GetTextString());
     auto itr = std::make_unique<text::TermIterator>(
@@ -211,7 +136,6 @@
         iter, text::WildCardOperation::kPrefix, field_mask_, untracked_keys_);
     itr->Next();
     return itr;
->>>>>>> 95d39678
   }
   CHECK(false) << "Unsupported TextPredicate operation";
   return nullptr;
