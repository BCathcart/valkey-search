/*
 * Copyright (c) 2025, valkey-search contributors
 * All rights reserved.
 * SPDX-License-Identifier: BSD 3-Clause
 *
 */

#include "src/indexes/text.h"

#include <stdexcept>

#include "absl/status/statusor.h"
#include "absl/strings/string_view.h"
#include "src/index_schema.pb.h"
#include "src/indexes/text/lexer.h"
#include "src/indexes/text/posting.h"

namespace valkey_search::indexes {

Text::Text(const data_model::TextIndex& text_index_proto,
           std::shared_ptr<text::TextIndexSchema> text_index_schema)
    : IndexBase(IndexerType::kText),
      text_index_schema_(text_index_schema),
      text_field_number_(text_index_schema->AllocateTextFieldNumber()),
      with_suffix_trie_(text_index_proto.with_suffix_trie()),
      no_stem_(text_index_proto.no_stem()),
      min_stem_size_(text_index_proto.min_stem_size()) {}

absl::StatusOr<bool> Text::AddRecord(const InternedStringPtr& key,
                                     absl::string_view data) {
  valkey_search::indexes::text::Lexer lexer;

  auto tokens =
      lexer.Tokenize(data, text_index_schema_->GetPunctuationBitmap(),
                     text_index_schema_->GetStemmer(), !no_stem_,
                     min_stem_size_, text_index_schema_->GetStopWordsSet());

  if (!tokens.ok()) {
    if (tokens.status().code() == absl::StatusCode::kInvalidArgument) {
      return false;  // UTF-8 errors → hash_indexing_failures
    }
    return tokens.status();
  }

  for (uint32_t position = 0; position < tokens->size(); ++position) {
    const auto& token = (*tokens)[position];
    text_index_schema_->GetTextIndex()->prefix_.Mutate(
        token,
        [&](std::optional<std::shared_ptr<text::Postings>> existing)
            -> std::optional<std::shared_ptr<text::Postings>> {
          std::shared_ptr<text::Postings> postings;
          if (existing.has_value()) {
            postings = existing.value();
          } else {
            // Create new Postings object with schema configuration
            bool save_positions = text_index_schema_->GetWithOffsets();
            uint8_t num_text_fields = text_index_schema_->GetNumTextFields();
            postings = std::make_shared<text::Postings>(save_positions,
                                                        num_text_fields);
          }

          postings->InsertPosting(key, text_field_number_, position);
          return postings;
        });
  }

  return true;
}

absl::StatusOr<bool> Text::RemoveRecord(const InternedStringPtr& key,
                                        DeletionType deletion_type) {
  throw std::runtime_error("Text::RemoveRecord not implemented");
}

absl::StatusOr<bool> Text::ModifyRecord(const InternedStringPtr& key,
                                        absl::string_view data) {
  throw std::runtime_error("Text::ModifyRecord not implemented");
}

int Text::RespondWithInfo(ValkeyModuleCtx* ctx) const {
<<<<<<< HEAD
  // TODO: provide Text attribute info for FT.INFO
  return 0;
=======
  ValkeyModule_ReplyWithSimpleString(ctx, "type");
  ValkeyModule_ReplyWithSimpleString(ctx, "TEXT");
  ValkeyModule_ReplyWithSimpleString(ctx, "WITH_SUFFIX_TRIE");
  ValkeyModule_ReplyWithSimpleString(ctx, with_suffix_trie_ ? "1" : "0");

  // Show only one: if no_stem is specified, show no_stem, otherwise show
  // min_stem_size
  if (no_stem_) {
    ValkeyModule_ReplyWithSimpleString(ctx, "NO_STEM");
    ValkeyModule_ReplyWithSimpleString(ctx, "1");
  } else {
    ValkeyModule_ReplyWithSimpleString(ctx, "MIN_STEM_SIZE");
    ValkeyModule_ReplyWithLongLong(ctx, min_stem_size_);
  }
  // Text fields do not include a size field right now (unlike
  // numeric/tag/vector fields)
  return 6;
>>>>>>> 180f80d0
}

bool Text::IsTracked(const InternedStringPtr& key) const {
  // TODO
  return false;
}

uint64_t Text::GetRecordCount() const {
  // TODO: keep track of number of keys indexed for this attribute
  return 0;
}

std::unique_ptr<data_model::Index> Text::ToProto() const {
  auto index_proto = std::make_unique<data_model::Index>();
  auto* text_index = index_proto->mutable_text_index();
  text_index->set_with_suffix_trie(with_suffix_trie_);
  text_index->set_no_stem(no_stem_);
  text_index->set_min_stem_size(min_stem_size_);
  return index_proto;
}

// Size is needed for Inline queries (for approximation of qualified entries)
// and for multi sub query operations (with AND/OR). This should be implemented
// as part of either Inline support OR multi sub query search.
size_t Text::CalculateSize(const query::TextPredicate& predicate) const {
  return 0;
}

std::unique_ptr<Text::EntriesFetcher> Text::Search(
    const query::TextPredicate& predicate, bool negate) const {
  auto fetcher = std::make_unique<EntriesFetcher>(
      CalculateSize(predicate), text_index_schema_->GetTextIndex(),
      negate ? &untracked_keys_ : nullptr);
  fetcher->predicate_ = &predicate;
  // TODO : We only support single field queries for now. Change below when we
  // support multiple and all fields.
  fetcher->field_mask_ = 1ULL << text_field_number_;
  return fetcher;
}

size_t Text::EntriesFetcher::Size() const { return size_; }

std::unique_ptr<EntriesFetcherIteratorBase> Text::EntriesFetcher::Begin() {
  if (auto term = dynamic_cast<const query::TermPredicate*>(predicate_)) {
    auto iter = text_index_->prefix_.GetWordIterator(term->GetTextString());
    auto itr = std::make_unique<text::TermIterator>(
        iter, term->GetTextString(), field_mask_, untracked_keys_);
    itr->Next();
    return itr;
  } else if (auto prefix =
                 dynamic_cast<const query::PrefixPredicate*>(predicate_)) {
    auto iter = text_index_->prefix_.GetWordIterator(prefix->GetTextString());
    auto itr = std::make_unique<text::WildCardIterator>(
        iter, text::WildCardOperation::kPrefix, field_mask_, untracked_keys_);
    itr->Next();
    return itr;
  }
  CHECK(false) << "Unsupported TextPredicate operation";
  return nullptr;
}

}  // namespace valkey_search::indexes<|MERGE_RESOLUTION|>--- conflicted
+++ resolved
@@ -78,10 +78,6 @@
 }
 
 int Text::RespondWithInfo(ValkeyModuleCtx* ctx) const {
-<<<<<<< HEAD
-  // TODO: provide Text attribute info for FT.INFO
-  return 0;
-=======
   ValkeyModule_ReplyWithSimpleString(ctx, "type");
   ValkeyModule_ReplyWithSimpleString(ctx, "TEXT");
   ValkeyModule_ReplyWithSimpleString(ctx, "WITH_SUFFIX_TRIE");
@@ -99,7 +95,6 @@
   // Text fields do not include a size field right now (unlike
   // numeric/tag/vector fields)
   return 6;
->>>>>>> 180f80d0
 }
 
 bool Text::IsTracked(const InternedStringPtr& key) const {
