--- conflicted
+++ resolved
@@ -26,17 +26,8 @@
   virtual absl::string_view GetWord() const = 0;
   virtual std::unique_ptr<WordIterator> Clone() const = 0;
 
-<<<<<<< HEAD
   absl::string_view operator*() const = { return GetWord(); }
 };
 
 }  // namespace valkey_search::indexes::text
-=======
-  absl::string_view operator*() const = {return GetWord();
-}
-};  // namespace text
-
-}  // namespace valkey_search
-}
->>>>>>> c04c5bab
 #endif