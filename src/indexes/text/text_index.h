--- conflicted
+++ resolved
@@ -28,12 +28,10 @@
 
 namespace valkey_search::indexes::text {
 
-<<<<<<< HEAD
 // token -> (PositionMap, suffix support)
 using TokenPositions =
     absl::flat_hash_map<std::string, std::pair<PositionMap, bool>>;
-=======
-// Forward declaration
+
 class TextIndexSchema;
 
 // Function to get current TextIndexSchema for accessing metadata
@@ -50,7 +48,6 @@
   MemoryPool radix_memory_pool_{0};
   MemoryPool text_index_memory_pool_{0};
 };
->>>>>>> a4cb7afa
 
 struct TextIndex {
   //
@@ -88,7 +85,8 @@
 
   // Access to metadata for memory pool usage
   TextIndexMetadata& GetMetadata() { return metadata_; }
-  const TextIndexMetadata& GetMetadata() const { return metadata_; }
+  // const TextIndexMetadata& GetMetadata() const { return metadata_; } - when
+  // is TextIndexSchema ever const?
 
  private:
   uint8_t num_text_fields_ = 0;
