--- conflicted
+++ resolved
@@ -25,7 +25,6 @@
 
 namespace {
 
-<<<<<<< HEAD
 std::optional<std::shared_ptr<Postings>> AddKeyToPostings(
     std::optional<std::shared_ptr<Postings>> existing,
     const InternedStringPtr& key, PositionMap&& pos_map) {
@@ -33,32 +32,10 @@
   if (existing.has_value()) {
     postings = existing.value();
   } else {
+    current_schema_->GetMetadata().num_unique_terms++;
     postings = std::make_shared<Postings>();
   }
   postings->InsertKey(key, std::move(pos_map));
-=======
-std::optional<std::shared_ptr<text::Postings>> AddWordToPostings(
-    std::optional<std::shared_ptr<text::Postings>> existing,
-    const InternedStringPtr& key, size_t text_field_number, uint32_t position,
-    bool save_positions, uint8_t num_text_fields) {
-  std::shared_ptr<text::Postings> postings;
-  bool is_new_term = false;
-  if (existing.has_value()) {
-    postings = existing.value();
-  } else {
-    postings =
-        std::make_shared<text::Postings>(save_positions, num_text_fields);
-    is_new_term = true;
-  }
-  postings->InsertPosting(key, text_field_number, position);
-
-  auto& metadata = GetTextIndexSchema()->GetMetadata();
-  if (is_new_term) {
-    metadata.num_unique_terms++;
-  }
-  metadata.total_term_frequency++;
-
->>>>>>> a4cb7afa
   return postings;
 }
 
@@ -72,8 +49,7 @@
   if (!postings->IsEmpty()) {
     return postings;
   } else {
-    auto& metadata = GetTextIndexSchema()->GetMetadata();
-    metadata.num_unique_terms--;
+    current_schema_->GetMetadata().num_unique_terms--;
     return std::nullopt;
   }
 }
@@ -123,6 +99,9 @@
 }
 
 void TextIndexSchema::CommitKeyData(const InternedStringPtr& key) {
+  current_schema_ = this;
+  NestedMemoryScope scope{metadata_.text_index_memory_pool_};
+
   // Retrieve the key's staged data
   TokenPositions token_positions;
   {
@@ -147,32 +126,20 @@
                      std::string(token.rbegin(), token.rend()))
                : std::nullopt;
 
-<<<<<<< HEAD
     std::optional<std::shared_ptr<Postings>> updated_target;
-=======
-    // Mutate key index
-    {
-      std::lock_guard<std::mutex> key_guard(key_index->mutex_);
-      NestedMemoryScope radix_scope{metadata_.radix_memory_pool_};
-      std::optional<std::shared_ptr<Postings>> new_target =
-          key_index->prefix_.MutateTarget(token, [&](auto existing) {
-            return AddWordToPostings(existing, key, text_field_number, position,
-                                     with_offsets_, num_text_fields_);
-          });
->>>>>>> a4cb7afa
 
     // Update the postings object for the token in the schema-level index with
     // the key and position map
     {
-<<<<<<< HEAD
       std::lock_guard<std::mutex> schema_guard(text_index_mutex_);
       updated_target =
-=======
-      std::lock_guard<std::mutex> schema_guard(text_index_->mutex_);
-      NestedMemoryScope radix_scope{metadata_.radix_memory_pool_};
-      std::optional<std::shared_ptr<Postings>> new_target =
->>>>>>> a4cb7afa
           text_index_->prefix_.MutateTarget(token, [&](auto existing) {
+            NestedMemoryScope scope{metadata_.posting_memory_pool_};
+            // Note: Right now this won't include the position map memory since
+            // it's already allocated and moved into the postings object. Once
+            // we start creating a serialized version instead then it will be
+            // tracked. At that point stop moving the pos_map and just pass a
+            // reference so that it doesn't get cleaned up in the memory scope.
             return AddKeyToPostings(existing, key, std::move(pos_map));
           });
       if (suffix) {
@@ -202,14 +169,11 @@
 }
 
 void TextIndexSchema::DeleteKeyData(const InternedStringPtr& key) {
-<<<<<<< HEAD
+  current_schema_ = this;
+  NestedMemoryScope scope{metadata_.text_index_memory_pool_};
+
   // Extract the per-key index
   TextIndex key_index;
-=======
-  current_schema_ = this;
-  NestedMemoryScope scope{metadata_.text_index_memory_pool_};
-  TextIndex* key_index = nullptr;
->>>>>>> a4cb7afa
   {
     std::lock_guard<std::mutex> per_key_guard(per_key_text_indexes_mutex_);
     auto node = per_key_text_indexes_.extract(key);
@@ -219,39 +183,21 @@
     key_index = std::move(node.mapped());
   }
 
-<<<<<<< HEAD
   auto iter = key_index.prefix_.GetWordIterator("");
 
   // Cleanup schema-level text index
   std::lock_guard<std::mutex> schema_guard(text_index_mutex_);
+  NestedMemoryScope radix_scope{metadata_.radix_memory_pool_};
   while (!iter.Done()) {
     std::string_view word = iter.GetWord();
     std::optional<std::shared_ptr<Postings>> new_target =
         text_index_->prefix_.MutateTarget(word, [&](auto existing) {
+          NestedMemoryScope scope{metadata_.posting_memory_pool_};
           return RemoveKeyFromPostings(existing, key);
         });
     if (text_index_->suffix_.has_value()) {
       std::string reverse_word(word.rbegin(), word.rend());
       text_index_->suffix_.value().SetTarget(reverse_word, new_target);
-=======
-  if (key_index) {
-    std::lock_guard<std::mutex> main_tree_guard(text_index_->mutex_);
-
-    // Cleanup schema-level text index
-    auto iter = key_index->prefix_.GetWordIterator("");
-    while (!iter.Done()) {
-      std::string_view word = iter.GetWord();
-      NestedMemoryScope radix_scope{metadata_.radix_memory_pool_};
-      std::optional<std::shared_ptr<Postings>> new_target =
-          text_index_->prefix_.MutateTarget(word, [&](auto existing) {
-            return RemoveKeyFromPostings(existing, key);
-          });
-      if (text_index_->suffix_.has_value()) {
-        std::string reverse_word(word.rbegin(), word.rend());
-        text_index_->suffix_.value().SetTarget(reverse_word, new_target);
-      }
-      iter.Next();
->>>>>>> a4cb7afa
     }
     iter.Next();
   }
@@ -277,11 +223,13 @@
 }
 
 uint64_t TextIndexSchema::GetRadixTreeMemoryUsage() const {
-  if (!text_index_) {
-    return 0;
-  }
-  return metadata_.radix_memory_pool_.GetUsage() -
-         metadata_.posting_memory_pool_.GetUsage();
+  // TODO: not implemented
+  // if (!text_index_) {
+  //   return 0;
+  // }
+  // return metadata_.radix_memory_pool_.GetUsage() -
+  //        metadata_.posting_memory_pool_.GetUsage();
+  return 0;
 }
 
 // Note: This is a subset of the memory reported by GetPostingsMemoryUsage(),
