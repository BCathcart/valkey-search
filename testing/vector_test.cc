--- conflicted
+++ resolved
@@ -325,17 +325,7 @@
                                    kM, kEFConstruction, kEFRuntime),
         "attribute_identifier_1",
         data_model::AttributeDataType::ATTRIBUTE_DATA_TYPE_HASH);
-<<<<<<< HEAD
-    RedisModuleString* err = nullptr;
-    EXPECT_EQ(ValkeySearch::BlockSizeSetConfig(NULL, 1024, nullptr, &err),
-              REDISMODULE_OK);
-    if (err) {
-      RedisModule_FreeString(nullptr, err);
-      err = nullptr;
-    }
-=======
     ValkeySearch::Instance().SetHNSWBlockSize(1024);
->>>>>>> 5473fa37
     uint32_t block_size = ValkeySearch::Instance().GetHNSWBlockSize();
     EXPECT_EQ(index.value()->GetCapacity(), initial_cap);
     auto vectors = DeterministicallyGenerateVectors(
