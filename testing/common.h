/*
 * Copyright (c) 2025, valkey-search contributors
 * All rights reserved.
 * SPDX-License-Identifier: BSD 3-Clause
 *
 */

#ifndef VALKEYSEARCH_TESTING_COMMON_H_
#define VALKEYSEARCH_TESTING_COMMON_H_

#include <cstddef>
#include <cstdint>
#include <cstdlib>
#include <memory>
#include <optional>
#include <sstream>
#include <string>
#include <unordered_map>
#include <utility>
#include <variant>
#include <vector>

#include "absl/container/flat_hash_set.h"
#include "absl/functional/any_invocable.h"
#include "absl/status/status.h"
#include "absl/status/statusor.h"
#include "absl/strings/string_view.h"
#include "gmock/gmock.h"
#include "gtest/gtest.h"
#include "src/attribute_data_type.h"
#include "src/coordinator/client_pool.h"
#include "src/coordinator/metadata_manager.h"
#include "src/index_schema.h"
#include "src/indexes/index_base.h"
#include "src/indexes/vector_base.h"
#include "src/keyspace_event_manager.h"
#include "src/query/search.h"
#include "src/rdb_serialization.h"
#include "src/schema_manager.h"
#include "src/server_events.h"
#include "src/utils/string_interning.h"
#include "src/valkey_search.h"
#include "src/valkey_search_options.h"
#include "src/vector_externalizer.h"
#include "third_party/hnswlib/iostream.h"
#include "vmsdk/src/managed_pointers.h"
#include "vmsdk/src/module_config.h"
#include "vmsdk/src/status/status_macros.h"
#include "vmsdk/src/testing_infra/module.h"
#include "vmsdk/src/testing_infra/utils.h"
#include "vmsdk/src/thread_pool.h"
#include "vmsdk/src/valkey_module_api/valkey_module.h"

namespace valkey_search {
template <typename T, typename K>
class IndexTeser : public T {
 public:
  explicit IndexTeser(K proto) : T(K(proto)) {}
  absl::StatusOr<bool> AddRecord(absl::string_view key,
                                 absl::string_view data) {
    auto interned_key = StringInternStore::Intern(key);
    return T::AddRecord(interned_key, data);
  }
  absl::StatusOr<bool> RemoveRecord(
      absl::string_view key,
      indexes::DeletionType deletion_type = indexes::DeletionType::kNone) {
    auto interned_key = StringInternStore::Intern(key);
    return T::RemoveRecord(interned_key, deletion_type);
  }
  absl::StatusOr<bool> ModifyRecord(absl::string_view key,
                                    absl::string_view data) {
    auto interned_key = StringInternStore::Intern(key);
    return T::ModifyRecord(interned_key, data);
  }
  bool IsTracked(absl::string_view key) const {
    auto interned_key = StringInternStore::Intern(key);
    return T::IsTracked(interned_key);
  }
};

class MockIndex : public indexes::IndexBase {
 public:
  MockIndex() : indexes::IndexBase(indexes::IndexerType::kNone) {}
  MockIndex(indexes::IndexerType type) : indexes::IndexBase(type) {}
  MOCK_METHOD(absl::StatusOr<bool>, AddRecord,
              (const InternedStringPtr& key, absl::string_view data),
              (override));
  MOCK_METHOD(absl::StatusOr<bool>, RemoveRecord,
              (const InternedStringPtr& key,
               indexes::DeletionType deletion_type),
              (override));
  MOCK_METHOD(absl::StatusOr<bool>, ModifyRecord,
              (const InternedStringPtr& key, absl::string_view data),
              (override));
  MOCK_METHOD(bool, IsTracked, (const InternedStringPtr& key),
              (const, override));
  MOCK_METHOD(std::unique_ptr<data_model::Index>, ToProto, (),
              (const, override));
  MOCK_METHOD(int, RespondWithInfo, (ValkeyModuleCtx * ctx), (const, override));
  MOCK_METHOD(absl::Status, SaveIndex, (RDBChunkOutputStream chunked_out),
              (const, override));
  MOCK_METHOD((void), ForEachTrackedKey,
              (absl::AnyInvocable<void(const InternedStringPtr& key)> fn),
              (const, override));
  MOCK_METHOD((uint64_t), GetRecordCount, (), (const, override));
};

class MockKeyspaceEventSubscription : public KeyspaceEventSubscription {
 public:
  MOCK_METHOD(AttributeDataType&, GetAttributeDataType, (), (override, const));
  MOCK_METHOD(const std::vector<std::string>&, GetKeyPrefixes, (),
              (override, const));
  MOCK_METHOD(void, OnKeyspaceNotification,
              (ValkeyModuleCtx * ctx, int type, const char* event,
               ValkeyModuleString* key),
              (override));
};

class MockAttributeDataType : public AttributeDataType {
 public:
  MOCK_METHOD(absl::StatusOr<vmsdk::UniqueValkeyString>, GetRecord,
              (ValkeyModuleCtx * ctx, ValkeyModuleKey* open_key,
               absl::string_view key, absl::string_view identifier),
              (override, const));
  MOCK_METHOD(int, GetValkeyEventTypes, (), (override, const));
  MOCK_METHOD((absl::StatusOr<RecordsMap>), FetchAllRecords,
              (ValkeyModuleCtx * ctx, const std::string& query_attribute_name,
               ValkeyModuleKey* open_key, absl::string_view key,
               const absl::flat_hash_set<absl::string_view>& identifiers),
              (override, const));
  MOCK_METHOD((data_model::AttributeDataType), ToProto, (), (override, const));
  MOCK_METHOD((std::string), ToString, (), (override, const));
  MOCK_METHOD((bool), IsProperType, (ValkeyModuleKey * key), (override, const));
  MOCK_METHOD(bool, RecordsProvidedAsString, (), (override, const));
};

class FakeSafeRDB : public SafeRDB {
 public:
  FakeSafeRDB() = default;
  FakeSafeRDB(unsigned char dump_rdb[], size_t len) {
    buffer_.write((const char*)dump_rdb, len);
  }
  absl::StatusOr<size_t> LoadSizeT() override { return LoadPOD<size_t>(); }
  absl::StatusOr<unsigned int> LoadUnsigned() override {
    return LoadPOD<unsigned int>();
  }
  absl::StatusOr<int> LoadSigned() override { return LoadPOD<int>(); }
  absl::StatusOr<double> LoadDouble() override { return LoadPOD<double>(); }

  absl::StatusOr<vmsdk::UniqueValkeyString> LoadString() override {
    auto len = LoadPOD<size_t>();
    auto _str = std::make_unique<char[]>(len);
    buffer_.read(_str.get(), len);
    EXPECT_TRUE(buffer_);
    auto str = vmsdk::UniqueValkeyString(
        ValkeyModule_CreateString(nullptr, _str.get(), len));
    return str;
  }

  absl::Status SaveSizeT(size_t val) override {
    SavePOD(val);
    return absl::OkStatus();
  }
  absl::Status SaveUnsigned(unsigned int val) override {
    SavePOD(val);
    return absl::OkStatus();
  }
  absl::Status SaveSigned(int val) override {
    SavePOD(val);
    return absl::OkStatus();
  }
  absl::Status SaveDouble(double val) override {
    SavePOD(val);
    return absl::OkStatus();
  }

  absl::Status SaveStringBuffer(absl::string_view buf) override {
    SavePOD(buf.size());
    buffer_.write(buf.data(), buf.size());
    EXPECT_TRUE(buffer_);
    return absl::OkStatus();
  }

  std::stringstream buffer_;

 private:
  template <typename T>
  T LoadPOD() {
    T val;
    buffer_.read((char*)&val, sizeof(T));
    EXPECT_TRUE(buffer_);
    return val;
  }

  template <typename T>
  void SavePOD(const T val) {
    buffer_.write((char*)&val, sizeof(T));
    EXPECT_TRUE(buffer_);
  }
};

data_model::VectorIndex CreateHNSWVectorIndexProto(
    int dimensions, data_model::DistanceMetric distance_metric, int initial_cap,
    int m, int ef_construction, size_t ef_runtime);

data_model::VectorIndex CreateFlatVectorIndexProto(
    int dimensions, data_model::DistanceMetric distance_metric, int initial_cap,
    uint32_t block_size);

data_model::NumericIndex CreateNumericIndexProto();

data_model::TagIndex CreateTagIndexProto(const std::string& separator = ",",
                                         bool case_sensitive = false);

<<<<<<< HEAD
data_model::TextIndex CreateTextIndexProto(bool with_suffix_trie, bool no_stem,
                                           uint32_t min_stem_size);

data_model::IndexSchema CreateIndexSchemaProtoWithTextProperties(
    data_model::Language language, const std::string& punctuation,
    bool with_offsets, const std::vector<std::string>& stop_words);
=======
data_model::TextIndex CreateTextIndexProto(bool with_suffix_trie = false,
                                           bool no_stem = false,
                                           uint32_t min_stem_size = 3);
>>>>>>> 95d39678

class MockIndexSchema : public IndexSchema {
 public:
  static absl::StatusOr<std::shared_ptr<MockIndexSchema>> Create(
      ValkeyModuleCtx* ctx, absl::string_view key,
      const std::vector<absl::string_view>& subscribed_key_prefixes,
      std::unique_ptr<AttributeDataType> attribute_data_type,
      vmsdk::ThreadPool* mutations_thread_pool) {
    data_model::IndexSchema index_schema_proto;
    index_schema_proto.set_name(std::string(key));
    index_schema_proto.mutable_subscribed_key_prefixes()->Add(
        subscribed_key_prefixes.begin(), subscribed_key_prefixes.end());
    // NOLINTNEXTLINE
    auto res = std::shared_ptr<MockIndexSchema>(new MockIndexSchema(
        ctx, index_schema_proto, std::move(attribute_data_type),
        mutations_thread_pool));
    VMSDK_RETURN_IF_ERROR(res->Init(ctx));
    return res;
  }
  MockIndexSchema(ValkeyModuleCtx* ctx,
                  const data_model::IndexSchema& index_schema_proto,
                  std::unique_ptr<AttributeDataType> attribute_data_type,
                  vmsdk::ThreadPool* mutations_thread_pool, bool reload = false)
      : IndexSchema(ctx, index_schema_proto, std::move(attribute_data_type),
                    mutations_thread_pool, reload) {
    ON_CALL(*this, OnLoadingEnded(testing::_))
        .WillByDefault(testing::Invoke([this](ValkeyModuleCtx* ctx) {
          return IndexSchema::OnLoadingEnded(ctx);
        }));
    ON_CALL(*this, OnSwapDB(testing::_))
        .WillByDefault(
            testing::Invoke([this](ValkeyModuleSwapDbInfo* swap_db_info) {
              return IndexSchema::OnSwapDB(swap_db_info);
            }));
    ON_CALL(*this, RDBSave(testing::_))
        .WillByDefault(testing::Invoke(
            [this](SafeRDB* rdb) { return IndexSchema::RDBSave(rdb); }));
    ON_CALL(*this, GetIdentifier(testing::_))
        .WillByDefault(testing::Invoke([](absl::string_view attribute_name) {
          return std::string(attribute_name);
        }));
  }
  MOCK_METHOD(void, OnLoadingEnded, (ValkeyModuleCtx * ctx), (override));
  MOCK_METHOD(void, OnSwapDB, (ValkeyModuleSwapDbInfo * swap_db_info),
              (override));
  MOCK_METHOD(absl::Status, RDBSave, (SafeRDB * rdb), (const, override));
  MOCK_METHOD(absl::StatusOr<std::string>, GetIdentifier,
              (absl::string_view attribute_name), (const, override));
};

// TestableValkeySearch subclasses ValkeySearch and makes it creatable for
// testing purposes.
class TestableValkeySearch : public ValkeySearch {
 public:
  void InitThreadPools(std::optional<size_t> readers,
                       std::optional<size_t> writers);

  vmsdk::ThreadPool* GetWriterThreadPool() const {
    return writer_thread_pool_.get();
  }
  vmsdk::ThreadPool* GetReaderThreadPool() const {
    return reader_thread_pool_.get();
  }
};

class TestableSchemaManager : public SchemaManager {
 public:
  TestableSchemaManager(
      ValkeyModuleCtx* ctx,
      absl::AnyInvocable<void()> server_events_callback = []() {},
      vmsdk::ThreadPool* writer_thread_pool = nullptr,
      bool coordinator_enabled = false)
      : SchemaManager(ctx, std::move(server_events_callback),
                      writer_thread_pool, coordinator_enabled) {}
};

class TestableMetadataManager : public coordinator::MetadataManager {
 public:
  TestableMetadataManager(ValkeyModuleCtx* ctx,
                          coordinator::ClientPool& client_pool)
      : coordinator::MetadataManager(ctx, client_pool) {}
};

inline void InitThreadPools(std::optional<size_t> readers,
                            std::optional<size_t> writers) {
  ((TestableValkeySearch*)&ValkeySearch::Instance())
      ->InitThreadPools(readers, writers);
}

absl::StatusOr<std::shared_ptr<MockIndexSchema>> CreateIndexSchema(
    std::string index_schema_key, ValkeyModuleCtx* fake_ctx = nullptr,
    vmsdk::ThreadPool* writer_thread_pool = nullptr,
    const std::vector<absl::string_view>* key_prefixes = nullptr,
    int32_t index_schema_db_num = 0);
absl::StatusOr<std::shared_ptr<MockIndexSchema>> CreateVectorHNSWSchema(
    std::string index_schema_key, ValkeyModuleCtx* fake_ctx = nullptr,
    vmsdk::ThreadPool* writer_thread_pool = nullptr,
    const std::vector<absl::string_view>* key_prefixes = nullptr,
    int32_t index_schema_db_num = 0);

// TestableKeyspaceEventManager subclasses KeyspaceEventManager and makes it
// creatable for testing purposes.
class TestableKeyspaceEventManager : public KeyspaceEventManager {
 public:
  TestableKeyspaceEventManager() = default;
};

class MockThreadPool : public vmsdk::ThreadPool {
 public:
  MockThreadPool(const std::string& name, size_t num_threads)
      : vmsdk::ThreadPool(name, num_threads) {
    ON_CALL(*this, Schedule(testing::_, testing::_))
        .WillByDefault(testing::Invoke(
            [this](absl::AnyInvocable<void()> task, Priority priority) {
              return ThreadPool::Schedule(std::move(task), priority);
            }));
  }
  MOCK_METHOD(bool, Schedule,
              (absl::AnyInvocable<void()> task, Priority priority), (override));
};

class ValkeySearchTest : public vmsdk::ValkeyTest {
 protected:
  ValkeyModuleCtx fake_ctx_;
  ValkeyModuleCtx registry_ctx_;

  void SetUp() override {
    ValkeyTest::SetUp();
    ValkeySearch::InitInstance(std::make_unique<TestableValkeySearch>());
    KeyspaceEventManager::InitInstance(
        std::make_unique<TestableKeyspaceEventManager>());
    SchemaManager::InitInstance(std::make_unique<TestableSchemaManager>(
        &fake_ctx_, []() { server_events::SubscribeToServerEvents(); }, nullptr,
        false));
    ON_CALL(*kMockValkeyModule, GetDetachedThreadSafeContext(testing::_))
        .WillByDefault([&](ValkeyModuleCtx* ctx) {
          return ctx == &registry_ctx_ ? ctx : nullptr;
        });
    VectorExternalizer::Instance().Init(&registry_ctx_);
  }
  void TearDown() override {
    SchemaManager::InitInstance(nullptr);
    ValkeySearch::InitInstance(nullptr);
    KeyspaceEventManager::InitInstance(nullptr);
    VectorExternalizer::Instance().Reset();
    ValkeyTest::TearDown();
  }
};

struct TestReturnAttribute {
  std::string identifier;
  std::string alias;
};

query::ReturnAttribute ToReturnAttribute(
    const TestReturnAttribute& test_return_attribute);

std::unordered_map<std::string, std::string> ToStringMap(const RecordsMap& map);

struct NeighborTest {
  std::string external_id;
  float distance;
  std::optional<std::unordered_map<std::string, std::string>>
      attribute_contents;
  inline bool operator==(const NeighborTest& other) const {
    return external_id == other.external_id && distance == other.distance &&
           attribute_contents == other.attribute_contents;
  }
};

indexes::Neighbor ToIndexesNeighbor(const NeighborTest& neighbor_test);
NeighborTest ToNeighborTest(const indexes::Neighbor& neighbor_test);

template <typename T>
std::vector<NeighborTest> ToVectorNeighborTest(const T& neighbors) {
  std::vector<NeighborTest> neighbors_test(neighbors.size());
  for (const auto& neighbor : neighbors) {
    neighbors_test.push_back(ToNeighborTest(neighbor));
  }
  return neighbors_test;
}

template <typename T>
class ValkeySearchTestWithParam : public vmsdk::ValkeyTestWithParam<T> {
 protected:
  ValkeyModuleCtx fake_ctx_;
  ValkeyModuleCtx registry_ctx_;

  void SetUp() override {
    vmsdk::ValkeyTestWithParam<T>::SetUp();
    ValkeySearch::InitInstance(std::make_unique<TestableValkeySearch>());
    KeyspaceEventManager::InitInstance(
        std::make_unique<TestableKeyspaceEventManager>());
    SchemaManager::InitInstance(std::make_unique<TestableSchemaManager>(
        &fake_ctx_, []() { server_events::SubscribeToServerEvents(); }, nullptr,
        false));
    ON_CALL(*kMockValkeyModule, GetDetachedThreadSafeContext(testing::_))
        .WillByDefault([&](ValkeyModuleCtx* ctx) {
          return ctx == &registry_ctx_ ? ctx : nullptr;
        });
    VectorExternalizer::Instance().Init(&registry_ctx_);
  }
  void TearDown() override {
    SchemaManager::InitInstance(nullptr);
    ValkeySearch::InitInstance(nullptr);
    KeyspaceEventManager::InitInstance(nullptr);
    VectorExternalizer::Instance().Reset();
    vmsdk::ValkeyTestWithParam<T>::TearDown();
  }
};

std::vector<std::vector<float>> DeterministicallyGenerateVectors(
    int size, int dimensions, float max_value);

struct RespReply {
  using RespArray = std::vector<RespReply>;
  std::variant<std::string, int64_t, RespArray> value;

  static bool CompareArrays(const RespArray& array1, const RespArray& array2);

  // Equality operator to compare two RespReply objects
  bool operator==(const RespReply& other) const;

  // Inequality operator
  bool operator!=(const RespReply& other) const { return !(*this == other); }
};

RespReply ParseRespReply(absl::string_view input);
void WaitWorkerTasksAreCompleted(vmsdk::ThreadPool& mutations_thread_pool);

inline auto VectorToStr = [](const std::vector<float>& v) {
  return absl::string_view((char*)v.data(), v.size() * sizeof(float));
};

}  // namespace valkey_search

#endif  // VALKEYSEARCH_TESTING_COMMON_H_<|MERGE_RESOLUTION|>--- conflicted
+++ resolved
@@ -212,18 +212,12 @@
 data_model::TagIndex CreateTagIndexProto(const std::string& separator = ",",
                                          bool case_sensitive = false);
 
-<<<<<<< HEAD
 data_model::TextIndex CreateTextIndexProto(bool with_suffix_trie, bool no_stem,
                                            uint32_t min_stem_size);
 
 data_model::IndexSchema CreateIndexSchemaProtoWithTextProperties(
     data_model::Language language, const std::string& punctuation,
     bool with_offsets, const std::vector<std::string>& stop_words);
-=======
-data_model::TextIndex CreateTextIndexProto(bool with_suffix_trie = false,
-                                           bool no_stem = false,
-                                           uint32_t min_stem_size = 3);
->>>>>>> 95d39678
 
 class MockIndexSchema : public IndexSchema {
  public:
